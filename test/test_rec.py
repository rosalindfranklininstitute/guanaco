--- conflicted
+++ resolved
@@ -1,26 +1,10 @@
-import numpy
-import mrcfile
-import pytest
+# import numpy
+# import mrcfile
+# import pytest
 
 
 # def test_rec():
 
-<<<<<<< HEAD
-    data_expected1 = mrcfile.open("test/rec_expected_gpu.mrc").data
-    data_expected2 = mrcfile.open("test/rec_expected_cpu.mrc").data
-    data1 = mrcfile.open("test/rec_gpu.mrc").data
-    data2 = mrcfile.open("test/rec_cpu.mrc").data
-    diff1 = numpy.max(numpy.abs(data_expected1 - data1))
-    diff2 = numpy.max(numpy.abs(data_expected1 - data2))
-    from matplotlib import pylab
-
-    pylab.imshow((data1 - data2)[100, :, :])
-    pylab.show()
-    diff3 = numpy.max(numpy.abs(data1 - data2))
-    assert diff3 == pytest.approx(0)
-    assert diff1 == pytest.approx(0)
-    assert diff2 == pytest.approx(0)
-=======
 #     data_expected1 = mrcfile.open("test/rec_expected_gpu.mrc").data
 #     data_expected2 = mrcfile.open("test/rec_expected_cpu.mrc").data
 #     data1 = mrcfile.open("test/rec_gpu.mrc").data
@@ -29,21 +13,20 @@
 #     diff2 = numpy.max(numpy.abs(data_expected2 - data2))
 #     assert diff1 == pytest.approx(0)
 #     assert diff2 == pytest.approx(0)
-    # data_expected1 = mrcfile.open("test/rec_expected_gpu.mrc").data
-    # data_expected2 = mrcfile.open("test/rec_expected_cpu.mrc").data
-    # data1 = mrcfile.open("test/rec_gpu.mrc").data
-    # data2 = mrcfile.open("test/rec_cpu.mrc").data
-    # diff1 = numpy.max(numpy.abs(data_expected1 - data1))
-    # diff2 = numpy.max(numpy.abs(data_expected1 - data2))
-    # from matplotlib import pylab
+# data_expected1 = mrcfile.open("test/rec_expected_gpu.mrc").data
+# data_expected2 = mrcfile.open("test/rec_expected_cpu.mrc").data
+# data1 = mrcfile.open("test/rec_gpu.mrc").data
+# data2 = mrcfile.open("test/rec_cpu.mrc").data
+# diff1 = numpy.max(numpy.abs(data_expected1 - data1))
+# diff2 = numpy.max(numpy.abs(data_expected1 - data2))
+# from matplotlib import pylab
 
-    # pylab.imshow((data1 - data2)[100, :, :])
-    # pylab.show()
-    # diff3 = numpy.max(numpy.abs(data1 - data2))
-    # assert diff3 == pytest.approx(0)
-    # assert diff1 == pytest.approx(0)
-    # assert diff2 == pytest.approx(0)
->>>>>>> e676de24
+# pylab.imshow((data1 - data2)[100, :, :])
+# pylab.show()
+# diff3 = numpy.max(numpy.abs(data1 - data2))
+# assert diff3 == pytest.approx(0)
+# assert diff1 == pytest.approx(0)
+# assert diff2 == pytest.approx(0)
 
 
 if __name__ == "__main__":
